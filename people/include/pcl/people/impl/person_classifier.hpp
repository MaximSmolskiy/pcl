--- conflicted
+++ resolved
@@ -283,10 +283,6 @@
               Eigen::Vector3f& bottom,
               Eigen::Vector3f& top,
               Eigen::Vector3f& centroid,
-<<<<<<< HEAD
-              Eigen::Matrix3f,
-=======
->>>>>>> c2d53838
               bool vertical)
 {
   float pixel_height;
