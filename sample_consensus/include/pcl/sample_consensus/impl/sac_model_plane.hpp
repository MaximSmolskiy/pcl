/*
 * Software License Agreement (BSD License)
 *
 *  Point Cloud Library (PCL) - www.pointclouds.org
 *  Copyright (c) 2009, Willow Garage, Inc.
 *  Copyright (c) 2012-, Open Perception, Inc.
 *
 *  All rights reserved.
 *
 *  Redistribution and use in source and binary forms, with or without
 *  modification, are permitted provided that the following conditions
 *  are met:
 *
 *   * Redistributions of source code must retain the above copyright
 *     notice, this list of conditions and the following disclaimer.
 *   * Redistributions in binary form must reproduce the above
 *     copyright notice, this list of conditions and the following
 *     disclaimer in the documentation and/or other materials provided
 *     with the distribution.
 *   * Neither the name of the copyright holder(s) nor the names of its
 *     contributors may be used to endorse or promote products derived
 *     from this software without specific prior written permission.
 *
 *  THIS SOFTWARE IS PROVIDED BY THE COPYRIGHT HOLDERS AND CONTRIBUTORS
 *  "AS IS" AND ANY EXPRESS OR IMPLIED WARRANTIES, INCLUDING, BUT NOT
 *  LIMITED TO, THE IMPLIED WARRANTIES OF MERCHANTABILITY AND FITNESS
 *  FOR A PARTICULAR PURPOSE ARE DISCLAIMED. IN NO EVENT SHALL THE
 *  COPYRIGHT OWNER OR CONTRIBUTORS BE LIABLE FOR ANY DIRECT, INDIRECT,
 *  INCIDENTAL, SPECIAL, EXEMPLARY, OR CONSEQUENTIAL DAMAGES (INCLUDING,
 *  BUT NOT LIMITED TO, PROCUREMENT OF SUBSTITUTE GOODS OR SERVICES;
 *  LOSS OF USE, DATA, OR PROFITS; OR BUSINESS INTERRUPTION) HOWEVER
 *  CAUSED AND ON ANY THEORY OF LIABILITY, WHETHER IN CONTRACT, STRICT
 *  LIABILITY, OR TORT (INCLUDING NEGLIGENCE OR OTHERWISE) ARISING IN
 *  ANY WAY OUT OF THE USE OF THIS SOFTWARE, EVEN IF ADVISED OF THE
 *  POSSIBILITY OF SUCH DAMAGE.
 *
 * $Id$
 *
 */

#ifndef PCL_SAMPLE_CONSENSUS_IMPL_SAC_MODEL_PLANE_H_
#define PCL_SAMPLE_CONSENSUS_IMPL_SAC_MODEL_PLANE_H_

#include <pcl/sample_consensus/sac_model_plane.h>
#include <pcl/common/centroid.h>
#include <pcl/common/eigen.h>
#include <pcl/common/concatenate.h>
#include <pcl/point_types.h>

//////////////////////////////////////////////////////////////////////////
template <typename PointT> bool
pcl::SampleConsensusModelPlane<PointT>::isSampleGood (const std::vector<int> &samples) const
{
  // Need an extra check in case the sample selection is empty
  if (samples.empty ())
    return (false);
  // Get the values at the two points
  pcl::Array4fMapConst p0 = input_->points[samples[0]].getArray4fMap ();
  pcl::Array4fMapConst p1 = input_->points[samples[1]].getArray4fMap ();
  pcl::Array4fMapConst p2 = input_->points[samples[2]].getArray4fMap ();

  Eigen::Array4f dy1dy2 = (p1-p0) / (p2-p0);

  return ( (dy1dy2[0] != dy1dy2[1]) || (dy1dy2[2] != dy1dy2[1]) );
}

//////////////////////////////////////////////////////////////////////////
template <typename PointT> bool
pcl::SampleConsensusModelPlane<PointT>::computeModelCoefficients (
      const std::vector<int> &samples, Eigen::VectorXf &model_coefficients) const
{
  // Need 3 samples
  if (samples.size () != sample_size_)
  {
    PCL_ERROR ("[pcl::SampleConsensusModelPlane::computeModelCoefficients] Invalid set of samples given (%lu)!\n", samples.size ());
    return (false);
  }

  pcl::Array4fMapConst p0 = input_->points[samples[0]].getArray4fMap ();
  pcl::Array4fMapConst p1 = input_->points[samples[1]].getArray4fMap ();
  pcl::Array4fMapConst p2 = input_->points[samples[2]].getArray4fMap ();

  // Compute the segment values (in 3d) between p1 and p0
  Eigen::Array4f p1p0 = p1 - p0;
  // Compute the segment values (in 3d) between p2 and p0
  Eigen::Array4f p2p0 = p2 - p0;

  // Avoid some crashes by checking for collinearity here
  Eigen::Array4f dy1dy2 = p1p0 / p2p0;
  if ( (dy1dy2[0] == dy1dy2[1]) && (dy1dy2[2] == dy1dy2[1]) )          // Check for collinearity
    return (false);

  // Compute the plane coefficients from the 3 given points in a straightforward manner
  // calculate the plane normal n = (p2-p1) x (p3-p1) = cross (p2-p1, p3-p1)
  model_coefficients.resize (4);
  model_coefficients[0] = p1p0[1] * p2p0[2] - p1p0[2] * p2p0[1];
  model_coefficients[1] = p1p0[2] * p2p0[0] - p1p0[0] * p2p0[2];
  model_coefficients[2] = p1p0[0] * p2p0[1] - p1p0[1] * p2p0[0];
  model_coefficients[3] = 0;

  // Normalize
  model_coefficients.normalize ();

  // ... + d = 0
  model_coefficients[3] = -1 * (model_coefficients.template head<4>().dot (p0.matrix ()));

  return (true);
}

#ifdef __AVX__
// This function computes the distances of 8 points to the plane
template <typename PointT> inline __m256 pcl::SampleConsensusModelPlane<PointT>::dist8 (const std::size_t i, const __m256 a_vec, const __m256 b_vec, const __m256 c_vec, const __m256 d_vec, const __m256 abs_help) const
{
  // The andnot-function realizes an abs-operation: the sign bit is removed
  return _mm256_andnot_ps (abs_help,
        _mm256_add_ps (_mm256_add_ps (_mm256_mul_ps (a_vec, _mm256_set_ps (input_->points[(*indices_)[i  ]].x,
                                                                           input_->points[(*indices_)[i+1]].x,
                                                                           input_->points[(*indices_)[i+2]].x,
                                                                           input_->points[(*indices_)[i+3]].x,
                                                                           input_->points[(*indices_)[i+4]].x,
                                                                           input_->points[(*indices_)[i+5]].x,
                                                                           input_->points[(*indices_)[i+6]].x,
                                                                           input_->points[(*indices_)[i+7]].x)),
                                      _mm256_mul_ps (b_vec, _mm256_set_ps (input_->points[(*indices_)[i  ]].y,
                                                                           input_->points[(*indices_)[i+1]].y,
                                                                           input_->points[(*indices_)[i+2]].y,
                                                                           input_->points[(*indices_)[i+3]].y,
                                                                           input_->points[(*indices_)[i+4]].y,
                                                                           input_->points[(*indices_)[i+5]].y,
                                                                           input_->points[(*indices_)[i+6]].y,
                                                                           input_->points[(*indices_)[i+7]].y))),
                       _mm256_add_ps (_mm256_mul_ps (c_vec, _mm256_set_ps (input_->points[(*indices_)[i  ]].z,
                                                                           input_->points[(*indices_)[i+1]].z,
                                                                           input_->points[(*indices_)[i+2]].z,
                                                                           input_->points[(*indices_)[i+3]].z,
                                                                           input_->points[(*indices_)[i+4]].z,
                                                                           input_->points[(*indices_)[i+5]].z,
                                                                           input_->points[(*indices_)[i+6]].z,
                                                                           input_->points[(*indices_)[i+7]].z)),
                                      d_vec))); // TODO this could be replaced by three fmadd-instructions (if available), but the speed gain would probably be minimal
}
#endif // ifdef __AVX__

#ifdef __SSE__
// This function computes the distances of 4 points to the plane
template <typename PointT> inline __m128 pcl::SampleConsensusModelPlane<PointT>::dist4 (const std::size_t i, const __m128 a_vec, const __m128 b_vec, const __m128 c_vec, const __m128 d_vec, const __m128 abs_help) const
{
  // The andnot-function realizes an abs-operation: the sign bit is removed
  return _mm_andnot_ps (abs_help,
        _mm_add_ps (_mm_add_ps (_mm_mul_ps (a_vec, _mm_set_ps (input_->points[(*indices_)[i  ]].x,
                                                               input_->points[(*indices_)[i+1]].x,
                                                               input_->points[(*indices_)[i+2]].x,
                                                               input_->points[(*indices_)[i+3]].x)),
                                _mm_mul_ps (b_vec, _mm_set_ps (input_->points[(*indices_)[i  ]].y,
                                                               input_->points[(*indices_)[i+1]].y,
                                                               input_->points[(*indices_)[i+2]].y,
                                                               input_->points[(*indices_)[i+3]].y))),
                    _mm_add_ps (_mm_mul_ps (c_vec, _mm_set_ps (input_->points[(*indices_)[i  ]].z,
                                                               input_->points[(*indices_)[i+1]].z,
                                                               input_->points[(*indices_)[i+2]].z,
                                                               input_->points[(*indices_)[i+3]].z)),
                                d_vec))); // TODO this could be replaced by three fmadd-instructions (if available), but the speed gain would probably be minimal
}
#endif // ifdef __SSE__

//////////////////////////////////////////////////////////////////////////
template <typename PointT> void
pcl::SampleConsensusModelPlane<PointT>::getDistancesToModel (
      const Eigen::VectorXf &model_coefficients, std::vector<double> &distances) const
{
  // Needs a valid set of model coefficients
  if (model_coefficients.size () != model_size_)
  {
    PCL_ERROR ("[pcl::SampleConsensusModelPlane::getDistancesToModel] Invalid number of model coefficients given (%lu)!\n", model_coefficients.size ());
    return;
  }

  distances.resize (indices_->size ());

  // Iterate through the 3d points and calculate the distances from them to the plane
  for (std::size_t i = 0; i < indices_->size (); ++i)
  {
    // Calculate the distance from the point to the plane normal as the dot product
    // D = (P-A).N/|N|
    /*distances[i] = std::abs (model_coefficients[0] * input_->points[(*indices_)[i]].x +
                         model_coefficients[1] * input_->points[(*indices_)[i]].y +
                         model_coefficients[2] * input_->points[(*indices_)[i]].z +
                         model_coefficients[3]);*/
    Eigen::Vector4f pt (input_->points[(*indices_)[i]].x,
                        input_->points[(*indices_)[i]].y,
                        input_->points[(*indices_)[i]].z,
                        1);
    distances[i] = std::abs (model_coefficients.dot (pt));
  }
}

//////////////////////////////////////////////////////////////////////////
template <typename PointT> void
pcl::SampleConsensusModelPlane<PointT>::selectWithinDistance (
      const Eigen::VectorXf &model_coefficients, const double threshold, std::vector<int> &inliers)
{
  // Needs a valid set of model coefficients
  if (model_coefficients.size () != model_size_)
  {
    PCL_ERROR ("[pcl::SampleConsensusModelPlane::selectWithinDistance] Invalid number of model coefficients given (%lu)!\n", model_coefficients.size ());
    return;
  }

  int nr_p = 0;
  inliers.resize (indices_->size ());
  error_sqr_dists_.resize (indices_->size ());

  // Iterate through the 3d points and calculate the distances from them to the plane
  for (std::size_t i = 0; i < indices_->size (); ++i)
  {
    // Calculate the distance from the point to the plane normal as the dot product
    // D = (P-A).N/|N|
    Eigen::Vector4f pt (input_->points[(*indices_)[i]].x,
                        input_->points[(*indices_)[i]].y,
                        input_->points[(*indices_)[i]].z,
                        1);
    
    float distance = std::abs (model_coefficients.dot (pt));
    
    if (distance < threshold)
    {
      // Returns the indices of the points whose distances are smaller than the threshold
      inliers[nr_p] = (*indices_)[i];
      error_sqr_dists_[nr_p] = static_cast<double> (distance);
      ++nr_p;
    }
  }
  inliers.resize (nr_p);
  error_sqr_dists_.resize (nr_p);
}

//////////////////////////////////////////////////////////////////////////
template <typename PointT> std::size_t
pcl::SampleConsensusModelPlane<PointT>::countWithinDistance (
      const Eigen::VectorXf &model_coefficients, const double threshold) const
{
  // Needs a valid set of model coefficients
  if (model_coefficients.size () != model_size_)
  {
    PCL_ERROR ("[pcl::SampleConsensusModelPlane::countWithinDistance] Invalid number of model coefficients given (%lu)!\n", model_coefficients.size ());
    return (0);
  }

<<<<<<< HEAD
  int nr_p = 0;
  std::size_t i = 0;
#if defined (__AVX__) && defined (__AVX2__)
  const __m256 a_vec = _mm256_set1_ps (model_coefficients[0]);
  const __m256 b_vec = _mm256_set1_ps (model_coefficients[1]);
  const __m256 c_vec = _mm256_set1_ps (model_coefficients[2]);
  const __m256 d_vec = _mm256_set1_ps (model_coefficients[3]);
  const __m256 threshold_vec = _mm256_set1_ps (threshold);
  const __m256 abs_help = _mm256_set1_ps (-0.0F); // -0.0F (negative zero) means that all bits are 0, only the sign bit is 1
  __m256i res = _mm256_set1_epi32(0); // This corresponds to nr_p: 8 32bit integers that, summed together, hold the number of inliers
  for (; (i + 8) <= indices_->size (); i += 8)
  {
    const __m256 mask = _mm256_cmp_ps (dist8 (i, a_vec, b_vec, c_vec, d_vec, abs_help), threshold_vec, _CMP_LT_OQ); // The mask contains 1 bits if the corresponding points are inliers, else 0 bits
    res = _mm256_add_epi32 (res, _mm256_and_si256 (_mm256_set1_epi32 (1), _mm256_castps_si256 (mask))); // The latter part creates a vector with ones (as 32bit integers) where the points are inliers
    //const int res = _mm256_movemask_ps (mask);
    //if (res &   1) nr_p++;
    //if (res &   2) nr_p++;
    //if (res &   4) nr_p++;
    //if (res &   8) nr_p++;
    //if (res &  16) nr_p++;
    //if (res &  32) nr_p++;
    //if (res &  64) nr_p++;
    //if (res & 128) nr_p++;
  }
  nr_p += _mm256_extract_epi32 (res, 0);
  nr_p += _mm256_extract_epi32 (res, 1);
  nr_p += _mm256_extract_epi32 (res, 2);
  nr_p += _mm256_extract_epi32 (res, 3);
  nr_p += _mm256_extract_epi32 (res, 4);
  nr_p += _mm256_extract_epi32 (res, 5);
  nr_p += _mm256_extract_epi32 (res, 6);
  nr_p += _mm256_extract_epi32 (res, 7);
#elif defined (__SSE__) && defined (__SSE2__) && defined (__SSE4_1__)
  const __m128 a_vec = _mm_set1_ps (model_coefficients[0]);
  const __m128 b_vec = _mm_set1_ps (model_coefficients[1]);
  const __m128 c_vec = _mm_set1_ps (model_coefficients[2]);
  const __m128 d_vec = _mm_set1_ps (model_coefficients[3]);
  const __m128 threshold_vec = _mm_set1_ps (threshold);
  const __m128 abs_help = _mm_set1_ps (-0.0F); // -0.0F (negative zero) means that all bits are 0, only the sign bit is 1
  __m128i res = _mm_set1_epi32(0); // This corresponds to nr_p: 8 32bit integers that, summed together, hold the number of inliers
  for (; (i + 4) <= indices_->size (); i += 4)
  {
    const __m128 mask = _mm_cmplt_ps (dist4 (i, a_vec, b_vec, c_vec, d_vec, abs_help), threshold_vec); // The mask contains 1 bits if the corresponding points are inliers, else 0 bits
    res = _mm_add_epi32 (res, _mm_and_si128 (_mm_set1_epi32 (1), _mm_castps_si128 (mask))); // The latter part creates a vector with ones (as 32bit integers) where the points are inliers
    //const int res = _mm_movemask_ps (mask);
    //if (res & 1) nr_p++;
    //if (res & 2) nr_p++;
    //if (res & 4) nr_p++;
    //if (res & 8) nr_p++;
  }
  nr_p += _mm_extract_epi32 (res, 0);
  nr_p += _mm_extract_epi32 (res, 1);
  nr_p += _mm_extract_epi32 (res, 2);
  nr_p += _mm_extract_epi32 (res, 3);
#endif
=======
  std::size_t nr_p = 0;
>>>>>>> 439d874b

  // Iterate through the 3d points and calculate the distances from them to the plane
  for (; i < indices_->size (); ++i)
  {
    // Calculate the distance from the point to the plane normal as the dot product
    // D = (P-A).N/|N|
    Eigen::Vector4f pt (input_->points[(*indices_)[i]].x,
                        input_->points[(*indices_)[i]].y,
                        input_->points[(*indices_)[i]].z,
                        1);
    if (std::abs (model_coefficients.dot (pt)) < threshold)
      nr_p++;
  }
  return (nr_p);
}

//////////////////////////////////////////////////////////////////////////
template <typename PointT> void
pcl::SampleConsensusModelPlane<PointT>::optimizeModelCoefficients (
      const std::vector<int> &inliers, const Eigen::VectorXf &model_coefficients, Eigen::VectorXf &optimized_coefficients) const
{
  // Needs a valid set of model coefficients
  if (model_coefficients.size () != model_size_)
  {
    PCL_ERROR ("[pcl::SampleConsensusModelPlane::optimizeModelCoefficients] Invalid number of model coefficients given (%lu)!\n", model_coefficients.size ());
    optimized_coefficients = model_coefficients;
    return;
  }

  // Need more than the minimum sample size to make a difference
  if (inliers.size () <= sample_size_)
  {
    PCL_ERROR ("[pcl::SampleConsensusModelPlane::optimizeModelCoefficients] Not enough inliers found to optimize model coefficients (%lu)! Returning the same coefficients.\n", inliers.size ());
    optimized_coefficients = model_coefficients;
    return;
  }

  Eigen::Vector4f plane_parameters;

  // Use Least-Squares to fit the plane through all the given sample points and find out its coefficients
  EIGEN_ALIGN16 Eigen::Matrix3f covariance_matrix;
  Eigen::Vector4f xyz_centroid;

  computeMeanAndCovarianceMatrix (*input_, inliers, covariance_matrix, xyz_centroid);

  // Compute the model coefficients
  EIGEN_ALIGN16 Eigen::Vector3f::Scalar eigen_value;
  EIGEN_ALIGN16 Eigen::Vector3f eigen_vector;
  pcl::eigen33 (covariance_matrix, eigen_value, eigen_vector);

  // Hessian form (D = nc . p_plane (centroid here) + p)
  optimized_coefficients.resize (4);
  optimized_coefficients[0] = eigen_vector [0];
  optimized_coefficients[1] = eigen_vector [1];
  optimized_coefficients[2] = eigen_vector [2];
  optimized_coefficients[3] = 0;
  optimized_coefficients[3] = -1 * optimized_coefficients.dot (xyz_centroid);

  // Make sure it results in a valid model
  if (!isModelValid (optimized_coefficients))
  {
    optimized_coefficients = model_coefficients;
  }
}

//////////////////////////////////////////////////////////////////////////
template <typename PointT> void
pcl::SampleConsensusModelPlane<PointT>::projectPoints (
      const std::vector<int> &inliers, const Eigen::VectorXf &model_coefficients, PointCloud &projected_points, bool copy_data_fields) const
{
  // Needs a valid set of model coefficients
  if (model_coefficients.size () != model_size_)
  {
    PCL_ERROR ("[pcl::SampleConsensusModelPlane::projectPoints] Invalid number of model coefficients given (%lu)!\n", model_coefficients.size ());
    return;
  }

  projected_points.header = input_->header;
  projected_points.is_dense = input_->is_dense;

  Eigen::Vector4f mc (model_coefficients[0], model_coefficients[1], model_coefficients[2], 0);

  // normalize the vector perpendicular to the plane...
  mc.normalize ();
  // ... and store the resulting normal as a local copy of the model coefficients
  Eigen::Vector4f tmp_mc = model_coefficients;
  tmp_mc[0] = mc[0];
  tmp_mc[1] = mc[1];
  tmp_mc[2] = mc[2];

  // Copy all the data fields from the input cloud to the projected one?
  if (copy_data_fields)
  {
    // Allocate enough space and copy the basics
    projected_points.points.resize (input_->points.size ());
    projected_points.width    = input_->width;
    projected_points.height   = input_->height;

    using FieldList = typename pcl::traits::fieldList<PointT>::type;
    // Iterate over each point
    for (std::size_t i = 0; i < input_->points.size (); ++i)
      // Iterate over each dimension
      pcl::for_each_type <FieldList> (NdConcatenateFunctor <PointT, PointT> (input_->points[i], projected_points.points[i]));

    // Iterate through the 3d points and calculate the distances from them to the plane
    for (const int &inlier : inliers)
    {
      // Calculate the distance from the point to the plane
      Eigen::Vector4f p (input_->points[inlier].x,
                         input_->points[inlier].y,
                         input_->points[inlier].z,
                         1);
      // use normalized coefficients to calculate the scalar projection
      float distance_to_plane = tmp_mc.dot (p);

      pcl::Vector4fMap pp = projected_points.points[inlier].getVector4fMap ();
      pp.matrix () = p - mc * distance_to_plane;        // mc[3] = 0, therefore the 3rd coordinate is safe
    }
  }
  else
  {
    // Allocate enough space and copy the basics
    projected_points.points.resize (inliers.size ());
    projected_points.width    = static_cast<std::uint32_t> (inliers.size ());
    projected_points.height   = 1;

    using FieldList = typename pcl::traits::fieldList<PointT>::type;
    // Iterate over each point
    for (std::size_t i = 0; i < inliers.size (); ++i)
      // Iterate over each dimension
      pcl::for_each_type <FieldList> (NdConcatenateFunctor <PointT, PointT> (input_->points[inliers[i]], projected_points.points[i]));

    // Iterate through the 3d points and calculate the distances from them to the plane
    for (std::size_t i = 0; i < inliers.size (); ++i)
    {
      // Calculate the distance from the point to the plane
      Eigen::Vector4f p (input_->points[inliers[i]].x,
                         input_->points[inliers[i]].y,
                         input_->points[inliers[i]].z,
                         1);
      // use normalized coefficients to calculate the scalar projection
      float distance_to_plane = tmp_mc.dot (p);

      pcl::Vector4fMap pp = projected_points.points[i].getVector4fMap ();
      pp.matrix () = p - mc * distance_to_plane;        // mc[3] = 0, therefore the 3rd coordinate is safe
    }
  }
}

//////////////////////////////////////////////////////////////////////////
template <typename PointT> bool
pcl::SampleConsensusModelPlane<PointT>::doSamplesVerifyModel (
      const std::set<int> &indices, const Eigen::VectorXf &model_coefficients, const double threshold) const
{
  // Needs a valid set of model coefficients
  if (model_coefficients.size () != model_size_)
  {
    PCL_ERROR ("[pcl::SampleConsensusModelPlane::doSamplesVerifyModel] Invalid number of model coefficients given (%lu)!\n", model_coefficients.size ());
    return (false);
  }

  for (const int &index : indices)
  {
    Eigen::Vector4f pt (input_->points[index].x,
                        input_->points[index].y,
                        input_->points[index].z,
                        1);
    if (std::abs (model_coefficients.dot (pt)) > threshold)
      return (false);
  }

  return (true);
}

#define PCL_INSTANTIATE_SampleConsensusModelPlane(T) template class PCL_EXPORTS pcl::SampleConsensusModelPlane<T>;

#endif    // PCL_SAMPLE_CONSENSUS_IMPL_SAC_MODEL_PLANE_H_
<|MERGE_RESOLUTION|>--- conflicted
+++ resolved
@@ -246,8 +246,7 @@
     return (0);
   }
 
-<<<<<<< HEAD
-  int nr_p = 0;
+  std::size_t nr_p = 0;
   std::size_t i = 0;
 #if defined (__AVX__) && defined (__AVX2__)
   const __m256 a_vec = _mm256_set1_ps (model_coefficients[0]);
@@ -302,9 +301,6 @@
   nr_p += _mm_extract_epi32 (res, 2);
   nr_p += _mm_extract_epi32 (res, 3);
 #endif
-=======
-  std::size_t nr_p = 0;
->>>>>>> 439d874b
 
   // Iterate through the 3d points and calculate the distances from them to the plane
   for (; i < indices_->size (); ++i)
